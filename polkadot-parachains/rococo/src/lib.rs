--- conflicted
+++ resolved
@@ -188,13 +188,8 @@
 	type AccountData = pallet_balances::AccountData<Balance>;
 	type OnNewAccount = ();
 	type OnKilledAccount = ();
-<<<<<<< HEAD
-	type DbWeight = ();
-	type BaseCallFilter = Everything;
-=======
 	type DbWeight = RocksDbWeight;
 	type BaseCallFilter = frame_support::traits::Everything;
->>>>>>> cc87b64d
 	type SystemWeightInfo = ();
 	type BlockWeights = RuntimeBlockWeights;
 	type BlockLength = RuntimeBlockLength;
